<<<<<<< HEAD
julia 0.4.7
JuMP 0.14.2
BundleMethod
=======
julia 0.6.4
JuMP 0.18.0 0.19.0
BundleMethod
MathProgBase
>>>>>>> 0083d63a
<|MERGE_RESOLUTION|>--- conflicted
+++ resolved
@@ -1,10 +1,4 @@
-<<<<<<< HEAD
 julia 0.4.7
 JuMP 0.14.2
 BundleMethod
-=======
-julia 0.6.4
-JuMP 0.18.0 0.19.0
-BundleMethod
-MathProgBase
->>>>>>> 0083d63a
+MathProgBase