--- conflicted
+++ resolved
@@ -17,32 +17,6 @@
 const Yield = [3.0 3.6 24.0; 2.5 3.0 20.0; 2.0 2.4 16.0]
 const Minreq = [200 240 0]    # minimum crop requirement
 
-<<<<<<< HEAD
-# This is the main function to solve the example by using dual decomposition.
-function main_farmer(; use_admm = false)
-    # Create JuDD instance.
-	if use_admm
-		algo = AdmmAlg()
-	else
-	    algo = LagrangeDualAlg(NS)
-	end
-
-    # Add Lagrange dual problem for each scenario s.
-    add_scenario_models(algo, NS, probability, create_scenario_model)
-
-    # Set nonanticipativity variables as an array of symbols.
-    set_nonanticipativity_vars(algo, nonanticipativity_vars())
-
-    # Solve the problem with the solver; this solver is for the underlying bundle method.
-	if use_admm
-    	JuDD.solve(algo, CplexSolver(CPX_PARAM_SCRIND=0, CPX_PARAM_THREADS=1))
-	else
-    	JuDD.solve(algo, "PipsNlp", master_alrogithm = :ProximalDualBundle)
-	end
-end
-
-=======
->>>>>>> 6b0bd797
 # This creates a Lagrange dual problem for each scenario s.
 function create_scenario_model(s::Int64)
     m = Model(GLPK.Optimizer)
