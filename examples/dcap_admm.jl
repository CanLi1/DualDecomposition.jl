#=
Source:
  S. Ahmed and R. Garcia. "Dynamic Capacity Acquisition and Assignment under Uncertainty," Annals of Operations Research, vol.124, pp. 267-283, 2003

Input:
  nR: number of resources
  nN: number of tasks
  nT: number of time periods
  nS: number of scenarios

Sets:
  sR: resources
  sN: tasks
  sT: time periods
  sS: scenarios

Variables (1st Stage):
  x[i,t]: capacity acquired for resource i at period t
  u[i,t]: 1 if x[i,t] > 0, 0 otherwise

Variables (2nd Stage):
  y[i,j,t]: 1 if resource i is assigned to task j in period t, 0 otherwise

Parameters (general):
  a[i,t]: linear component of expansion cost for resource i at period t
  b[i,t]: fixed component of expansion cost for resource i at period t
  c[i,j,t,s]: cost of assigning resource i to task j in period t
  c0[j,t,s]: penalty incurred if task j in period t is not served

Parameters (scenario):
  d[j,t,s]: capacity required for to perform task j in period t in scenario s
=#

using JuMP
using CPLEX
<<<<<<< HEAD
using ADMM
using Compat
=======
using JuDD

function main_dcap(nR::Int, nN::Int, nT::Int, nS::Int, seed::Int=1;admm_options...)
>>>>>>> 0083d63a

if !isless(VERSION, v"0.7.0")
    using Random
end

function main_dcap(nR::Int, nN::Int, nT::Int, nS::Int, seed::Int=1;admm_options...)
    if !isless(VERSION, v"0.7.0")
	Random.seed!(seed)
    else
        srand(seed)
    end

    # Create ADMM instance.
    admm = ADMM.AdmmAlg(;admm_options...)

    global sR = 1:nR
    global sN = 1:nN
    global sT = 1:nT
    global sS = 1:nS

    ## parameters
    global a = rand(nR, nT) * 5 .+ 5
    global b = rand(nR, nT) * 40 .+ 10
    global c = rand(nR, nN, nT, nS) * 5 .+ 5
    global c0 = rand(nN, nT, nS) * 500 .+ 500
    global d = rand(nN, nT, nS) .+ 0.5
    Pr = ones(nS)/nS

    # Add Lagrange dual problem for each scenario s.
    if !admm_addscenarios(admm, nS, Pr, create_scenario_model)
        return
    end

    # Set nonanticipativity variables as an array of symbols.
    admm_setnonantvars(admm, nonanticipativity_vars())

    # Solve the problem with the solver; this solver is for the underlying bundle method.
    admm_solve(admm, CplexSolver(CPX_PARAM_SCRIND=0))
end

# This creates a Lagrange dual problem for each scenario s.
function create_scenario_model(s::Int64)

    # construct JuMP.Model
    model = Model(solver=CplexSolver(CPX_PARAM_SCRIND=0))

    ## 1st stage
    @variable(model, x[i=sR,t=sT] >= 0)
    @variable(model, u[i=sR,t=sT], Bin)
    @variable(model, y[i=sR,j=sN,t=sT], Bin)
    @variable(model, z[j=sN,t=sT], Bin)
    @objective(model, Min,
	       sum{a[i,t]*x[i,t] + b[i,t]*u[i,t], i in sR, t in sT}
	       + sum{c[i,j,t,s]*y[i,j,t], i in sR, j in sN, t in sT}
	       + sum{c0[j,t,s]*z[j,t], j in sN, t in sT})
    @constraint(model, [i=sR,t=sT], x[i,t] - u[i,t] <= 0)
    @constraint(model, [i=sR,t=sT], -sum{x[i,tau], tau in 1:t} + sum{d[j,t,s]*y[i,j,t], j in sN} <= 0)
    @constraint(model, [j=sN,t=sT], sum{y[i,j,t], i in sR} + z[j,t] == 1)

    return model
end

# return the array of nonanticipativity variables
nonanticipativity_vars() = [:x,:u]

main_dcap(2,3,3,20; rho=50)<|MERGE_RESOLUTION|>--- conflicted
+++ resolved
@@ -31,30 +31,26 @@
   d[j,t,s]: capacity required for to perform task j in period t in scenario s
 =#
 
-using JuMP
-using CPLEX
-<<<<<<< HEAD
-using ADMM
 using Compat
-=======
-using JuDD
-
-function main_dcap(nR::Int, nN::Int, nT::Int, nS::Int, seed::Int=1;admm_options...)
->>>>>>> 0083d63a
 
 if !isless(VERSION, v"0.7.0")
     using Random
 end
 
+using JuMP
+using CPLEX
+using JuDD
+
 function main_dcap(nR::Int, nN::Int, nT::Int, nS::Int, seed::Int=1;admm_options...)
-    if !isless(VERSION, v"0.7.0")
+
+    # Create ADMM instance.
+    admm = ADMM.AdmmAlg(;admm_options...)
+
+    if !isless(VERSION,v"0.7.0")
 	Random.seed!(seed)
     else
         srand(seed)
     end
-
-    # Create ADMM instance.
-    admm = ADMM.AdmmAlg(;admm_options...)
 
     global sR = 1:nR
     global sN = 1:nN
@@ -93,12 +89,12 @@
     @variable(model, y[i=sR,j=sN,t=sT], Bin)
     @variable(model, z[j=sN,t=sT], Bin)
     @objective(model, Min,
-	       sum{a[i,t]*x[i,t] + b[i,t]*u[i,t], i in sR, t in sT}
-	       + sum{c[i,j,t,s]*y[i,j,t], i in sR, j in sN, t in sT}
-	       + sum{c0[j,t,s]*z[j,t], j in sN, t in sT})
+          sum(a[i,t]*x[i,t] + b[i,t]*u[i,t] for i in sR for t in sT)
+        + sum(c[i,j,t,s]*y[i,j,t] for i in sR for j in sN for t in sT)
+        + sum(c0[j,t,s]*z[j,t] for j in sN for t in sT))
     @constraint(model, [i=sR,t=sT], x[i,t] - u[i,t] <= 0)
-    @constraint(model, [i=sR,t=sT], -sum{x[i,tau], tau in 1:t} + sum{d[j,t,s]*y[i,j,t], j in sN} <= 0)
-    @constraint(model, [j=sN,t=sT], sum{y[i,j,t], i in sR} + z[j,t] == 1)
+    @constraint(model, [i=sR,t=sT], -sum(x[i,tau] for tau in 1:t) + sum(d[j,t,s]*y[i,j,t] for j in sN) <= 0)
+    @constraint(model, [j=sN,t=sT], sum(y[i,j,t] for i in sR) + z[j,t] == 1)
 
     return model
 end
